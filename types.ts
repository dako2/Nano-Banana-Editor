--- conflicted
+++ resolved
@@ -11,15 +11,9 @@
 }
 
 export interface ClipSuggestion {
-<<<<<<< HEAD
-  startFrameIndex: number;
-  endFrameIndex: number;
-  duration: number; // in seconds
-=======
   startTime: number; // Time in seconds (using time-based approach)
   endTime: number; // Time in seconds
   duration: number; // Duration in seconds
->>>>>>> 68344005
   reason: string;
   viralPotential: 'low' | 'medium' | 'high';
   editingSuggestions: string[];
