--- conflicted
+++ resolved
@@ -5,14 +5,9 @@
 interface AIControlPanelProps {
   onAnalyze: () => void;
   onEdit: (prompt: string) => void;
-<<<<<<< HEAD
-  onAnalyzeClips: () => void;
-  onUseClip?: (startFrame: number, endFrame: number) => void;
-=======
   onBatchEdit: (prompt: string, frameIndices: number[]) => void;
   onAnalyzeClips: () => void;
   onUseClip?: (startTime: number, endTime: number) => void;
->>>>>>> 68344005
   suggestions: AISuggestion[];
   clipSuggestion: ClipSuggestion | null;
   selectedFrame: Frame | null;
@@ -157,83 +152,6 @@
     );
 };
 
-<<<<<<< HEAD
-const ClipAnalysisSection: React.FC<{ clipSuggestion: ClipSuggestion | null; onAnalyzeClips: () => void; onUseClip?: (startFrame: number, endFrame: number) => void }> = ({ clipSuggestion, onAnalyzeClips, onUseClip }) => {
-    const [hasAnalyzedClips, setHasAnalyzedClips] = useState(false);
-    const { frames } = useVideo();
-    const hasFrames = frames.length > 0;
-
-    const handleAnalyzeClipsClick = () => {
-        onAnalyzeClips();
-        setHasAnalyzedClips(true);
-    };
-
-    const getViralPotentialColor = (potential: string) => {
-        switch (potential) {
-            case 'high': return 'text-green-400';
-            case 'medium': return 'text-yellow-400';
-            case 'low': return 'text-red-400';
-            default: return 'text-gray-400';
-        }
-    };
-
-    return (
-        <div className="mt-6 p-4 border border-dark-border rounded-lg bg-gray-900/50">
-            <h3 className="text-lg font-display text-brand-pink mb-3">7-Second Viral Clips</h3>
-            
-            <button
-                onClick={handleAnalyzeClipsClick}
-                disabled={!hasFrames || hasAnalyzedClips}
-                className="w-full bg-gradient-to-r from-purple-600 to-pink-600 text-white font-bold py-2 px-4 rounded-md hover:from-purple-700 hover:to-pink-700 focus:outline-none focus:ring-2 focus:ring-offset-2 focus:ring-offset-dark-bg focus:ring-brand-pink transition-colors disabled:bg-gray-600 disabled:cursor-not-allowed"
-            >
-                {hasAnalyzedClips ? 'Clip Analysis Complete' : 'Find 7-Second Viral Clip'}
-            </button>
-
-            {clipSuggestion && (
-                <div className="mt-4 space-y-3">
-                    <div className="p-3 bg-gray-800/50 rounded-md">
-                        <div className="flex items-center justify-between mb-2">
-                            <span className="font-bold text-gray-300">Viral Potential:</span>
-                            <span className={`font-bold ${getViralPotentialColor(clipSuggestion.viralPotential)}`}>
-                                {clipSuggestion.viralPotential.toUpperCase()}
-                            </span>
-                        </div>
-                        <div className="text-sm text-gray-400 mb-2">
-                            <span className="font-semibold">Duration:</span> {clipSuggestion.duration.toFixed(1)}s
-                        </div>
-                        <div className="text-sm text-gray-400 mb-2">
-                            <span className="font-semibold">Frames:</span> {clipSuggestion.startFrameIndex + 1} - {clipSuggestion.endFrameIndex + 1}
-                        </div>
-                        <p className="text-sm text-gray-300 mb-3">{clipSuggestion.reason}</p>
-                        
-                        <div className="space-y-2">
-                            <h4 className="font-semibold text-gray-300 text-sm">Editing Suggestions:</h4>
-                            <ul className="space-y-1">
-                                {clipSuggestion.editingSuggestions.map((suggestion, index) => (
-                                    <li key={index} className="text-xs text-gray-400 bg-gray-700/30 p-2 rounded">
-                                        • {suggestion}
-                                    </li>
-                                ))}
-                            </ul>
-                        </div>
-                        
-                        {onUseClip && (
-                            <button
-                                onClick={() => onUseClip(clipSuggestion.startFrameIndex, clipSuggestion.endFrameIndex)}
-                                className="w-full mt-3 bg-gradient-to-r from-green-600 to-teal-600 text-white font-bold py-2 px-4 rounded-md hover:from-green-700 hover:to-teal-700 focus:outline-none focus:ring-2 focus:ring-offset-2 focus:ring-offset-dark-bg focus:ring-green-500 transition-colors"
-                            >
-                                Use This 7-Second Clip
-                            </button>
-                        )}
-                    </div>
-                </div>
-            )}
-        </div>
-    );
-};
-
-export const AIControlPanel: React.FC<AIControlPanelProps> = ({ onAnalyze, onEdit, onAnalyzeClips, onUseClip, suggestions, clipSuggestion, selectedFrame }) => {
-=======
 export const AIControlPanel: React.FC<AIControlPanelProps> = ({ 
     onAnalyze, 
     onEdit, 
@@ -245,7 +163,6 @@
     selectedFrame,
     selectedFrameIndices 
 }) => {
->>>>>>> 68344005
     const [hasAnalyzed, setHasAnalyzed] = useState(false);
     const { frames } = useVideo();
     const hasFrames = frames.length > 0;
@@ -285,10 +202,6 @@
                 )}
             </div>
 
-<<<<<<< HEAD
-            <ClipAnalysisSection clipSuggestion={clipSuggestion} onAnalyzeClips={onAnalyzeClips} onUseClip={onUseClip} />
-            <EditSection selectedFrame={selectedFrame} onEdit={onEdit} />
-=======
             <ClipAnalysisSection 
                 clipSuggestion={clipSuggestion} 
                 onAnalyzeClips={onAnalyzeClips} 
@@ -300,7 +213,6 @@
                 onEdit={onEdit} 
                 onBatchEdit={onBatchEdit}
             />
->>>>>>> 68344005
         </div>
     );
 };